--- conflicted
+++ resolved
@@ -1,16 +1,11 @@
 # Examples for Co-training LLMs and GNNs
 
-<<<<<<< HEAD
-| Example                                      | Description                                                                                                                                                 |
-| -------------------------------------------- | ----------------------------------------------------------------------------------------------------------------------------------------------------------- |
-| [`g_retriever.py`](./g_retriever.py)         | Example for Retrieval-Augmented Generation (RAG) w/ GNN+LLM by co-training `LLAMA2` with `GAT` for answering questions based on knowledge graph information |
-| [`g_retriever_utils/`](./g_retriever_utils/) | Contains multiple scripts for benchmarking GRetriever's architecture and evaluating different retrieval methods.                                            |
-| [`multihop_rag/`](./multihop_rag/)           | Contains starter code and an example run for building a Multi-hop dataset using WikiHop5M and 2WikiMultiHopQA                                               |
-| [`nvtx_examples/`](./nvtx_examples/)         | Contains examples of how to wrap functions using the NVTX profiler for CUDA runtime analysis.                                                               |
-=======
-| Example                                | Description                                                                                                                                                                                    |
-| -------------------------------------- | ---------------------------------------------------------------------------------------------------------------------------------------------------------------------------------------------- |
-| [`g_retriever.py`](./g_retriever.py)   | Example for Retrieval-Augmented Generation (RAG) w/ GNN+LLM by co-training `LLAMA2` with `GAT` for answering questions based on knowledge graph information                                    |
+
+| Example                                      | Description                                                                                                                                                                              |
+| -------------------------------------------- | ---------------------------------------------------------------------------------------------------------------------------------------------------------------------------------------- |
+| [`g_retriever.py`](./g_retriever.py)         | Example for Retrieval-Augmented Generation (RAG) w/ GNN+LLM by co-training `LLAMA2` with `GAT` for answering questions based on knowledge graph information                              |
+| [`g_retriever_utils/`](./g_retriever_utils/) | Contains multiple scripts for benchmarking GRetriever's architecture and evaluating different retrieval methods.                                                                         |
+| [`multihop_rag/`](./multihop_rag/)           | Contains starter code and an example run for building a Multi-hop dataset using WikiHop5M and 2WikiMultiHopQA                                                                            |
+| [`nvtx_examples/`](./nvtx_examples/)         | Contains examples of how to wrap functions using the NVTX profiler for CUDA runtime analysis.                                                                                            |
 | [`molecule_gpt.py`](./molecule_gpt.py) | Example for MoleculeGPT: Instruction Following Large Language Models for Molecular Property Prediction                                                                                         |
-| [`glem.py`](./glem.py)                 | Example for [GLEM](https://arxiv.org/abs/2210.14709), a GNN+LLM co-training model via variational Expectation-Maximization (EM) framework on node classification tasks to achieve SOTA results |
->>>>>>> 83485e3c
+| [`glem.py`](./glem.py)                 | Example for [GLEM](https://arxiv.org/abs/2210.14709), a GNN+LLM co-training model via variational Expectation-Maximization (EM) framework on node classification tasks to achieve SOTA results |