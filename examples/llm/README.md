# Examples for Co-training LLMs and GNNs

<<<<<<< HEAD
| Example                                      | Description                                                                                                                                                                                    |
| -------------------------------------------- | ---------------------------------------------------------------------------------------------------------------------------------------------------------------------------------------------- |
| [`g_retriever.py`](./g_retriever.py)         | Example for Retrieval-Augmented Generation (RAG) w/ GNN+LLM by co-training `LLAMA2` with `GAT` for answering questions based on knowledge graph information                                    |
| [`g_retriever_utils/`](./g_retriever_utils/) | Contains multiple scripts for benchmarking GRetriever's architecture and evaluating different retrieval methods.                                                                               |
| [`multihop_rag/`](./multihop_rag/)           | Contains starter code and an example run for building a Multi-hop dataset using WikiHop5M and 2WikiMultiHopQA                                                                                  |
| [`nvtx_examples/`](./nvtx_examples/)         | Contains examples of how to wrap functions using the NVTX profiler for CUDA runtime analysis.                                                                                                  |
| [`molecule_gpt.py`](./molecule_gpt.py)       | Example for MoleculeGPT: Instruction Following Large Language Models for Molecular Property Prediction                                                                                         |
| [`glem.py`](./glem.py)                       | Example for [GLEM](https://arxiv.org/abs/2210.14709), a GNN+LLM co-training model via variational Expectation-Maximization (EM) framework on node classification tasks to achieve SOTA results |
=======
| Example                                | Description                                                                                                                                                                                    |
| -------------------------------------- | ---------------------------------------------------------------------------------------------------------------------------------------------------------------------------------------------- |
| [`g_retriever.py`](./g_retriever.py)   | Example for Retrieval-Augmented Generation (RAG) w/ GNN+LLM by co-training `LLAMA2` with `GAT` for answering questions based on knowledge graph information                                    |
| [`git_mol.py`](./git_mol.py)           | Example for GIT-Mol: A Multi-modal Large Language Model for Molecular Science with Graph, Image, and Text                                                                                      |
| [`molecule_gpt.py`](./molecule_gpt.py) | Example for MoleculeGPT: Instruction Following Large Language Models for Molecular Property Prediction                                                                                         |
| [`glem.py`](./glem.py)                 | Example for [GLEM](https://arxiv.org/abs/2210.14709), a GNN+LLM co-training model via variational Expectation-Maximization (EM) framework on node classification tasks to achieve SOTA results |
>>>>>>> bd7876c8
<|MERGE_RESOLUTION|>--- conflicted
+++ resolved
@@ -1,6 +1,5 @@
 # Examples for Co-training LLMs and GNNs
 
-<<<<<<< HEAD
 | Example                                      | Description                                                                                                                                                                                    |
 | -------------------------------------------- | ---------------------------------------------------------------------------------------------------------------------------------------------------------------------------------------------- |
 | [`g_retriever.py`](./g_retriever.py)         | Example for Retrieval-Augmented Generation (RAG) w/ GNN+LLM by co-training `LLAMA2` with `GAT` for answering questions based on knowledge graph information                                    |
@@ -9,11 +8,4 @@
 | [`nvtx_examples/`](./nvtx_examples/)         | Contains examples of how to wrap functions using the NVTX profiler for CUDA runtime analysis.                                                                                                  |
 | [`molecule_gpt.py`](./molecule_gpt.py)       | Example for MoleculeGPT: Instruction Following Large Language Models for Molecular Property Prediction                                                                                         |
 | [`glem.py`](./glem.py)                       | Example for [GLEM](https://arxiv.org/abs/2210.14709), a GNN+LLM co-training model via variational Expectation-Maximization (EM) framework on node classification tasks to achieve SOTA results |
-=======
-| Example                                | Description                                                                                                                                                                                    |
-| -------------------------------------- | ---------------------------------------------------------------------------------------------------------------------------------------------------------------------------------------------- |
-| [`g_retriever.py`](./g_retriever.py)   | Example for Retrieval-Augmented Generation (RAG) w/ GNN+LLM by co-training `LLAMA2` with `GAT` for answering questions based on knowledge graph information                                    |
 | [`git_mol.py`](./git_mol.py)           | Example for GIT-Mol: A Multi-modal Large Language Model for Molecular Science with Graph, Image, and Text                                                                                      |
-| [`molecule_gpt.py`](./molecule_gpt.py) | Example for MoleculeGPT: Instruction Following Large Language Models for Molecular Property Prediction                                                                                         |
-| [`glem.py`](./glem.py)                 | Example for [GLEM](https://arxiv.org/abs/2210.14709), a GNN+LLM co-training model via variational Expectation-Maximization (EM) framework on node classification tasks to achieve SOTA results |
->>>>>>> bd7876c8
