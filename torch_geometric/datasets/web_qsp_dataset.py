# Code adapted from the G-Retriever paper: https://arxiv.org/abs/2402.07630
import gc
import os
from itertools import chain
from typing import Any, Iterator, List, Tuple, no_type_check

import numpy as np
import torch
from torch import Tensor
from tqdm import tqdm

from torch_geometric.data import (
    Data,
    InMemoryDataset,
    LargeGraphIndexer,
    TripletLike,
    get_features_for_triplets_groups,
)
from torch_geometric.data.large_graph_indexer import EDGE_RELATION
from torch_geometric.nn.nlp import SentenceTransformer


@no_type_check
def retrieval_via_pcst(
    data: Data,
    q_emb: Tensor,
    textual_nodes: Any,
    textual_edges: Any,
    topk: int = 3,
    topk_e: int = 5,
    cost_e: float = 0.5,
<<<<<<< HEAD
    save_idx: bool = False,
    override: bool = False,
) -> Tuple[Data, str]:
    c = 0.01
    if len(textual_nodes) == 0 or len(textual_edges) == 0 or override:
        desc = textual_nodes.to_csv(index=False) + "\n" + textual_edges.to_csv(
            index=False,
            columns=["src", "edge_attr", "dst"],
        )
        return data, desc

    from pcst_fast import pcst_fast

    root = -1
    num_clusters = 1
    pruning = 'gw'
    verbosity_level = 0
    if topk > 0:
        n_prizes = torch.nn.CosineSimilarity(dim=-1)(q_emb, data.x)
        topk = min(topk, data.num_nodes)
        _, topk_n_indices = torch.topk(n_prizes, topk, largest=True)

        n_prizes = torch.zeros_like(n_prizes)
        n_prizes[topk_n_indices] = torch.arange(topk, 0, -1).float()
    else:
        n_prizes = torch.zeros(data.num_nodes)

    if topk_e > 0:
        e_prizes = torch.nn.CosineSimilarity(dim=-1)(q_emb, data.edge_attr)
        topk_e = min(topk_e, e_prizes.unique().size(0))

        topk_e_values, _ = torch.topk(e_prizes.unique(), topk_e, largest=True)
        e_prizes[e_prizes < topk_e_values[-1]] = 0.0
        last_topk_e_value = topk_e
        for k in range(topk_e):
            indices = e_prizes == topk_e_values[k]
            value = min((topk_e - k) / sum(indices), last_topk_e_value - c)
            e_prizes[indices] = value
            last_topk_e_value = value * (1 - c)
        # reduce the cost of the edges such that at least one edge is selected
        cost_e = min(cost_e, e_prizes.max().item() * (1 - c / 2))
    else:
        e_prizes = torch.zeros(data.num_edges)

    costs = []
    edges = []
    virtual_n_prizes = []
    virtual_edges = []
    virtual_costs = []
    mapping_n = {}
    mapping_e = {}
    for i, (src, dst) in enumerate(data.edge_index.t().numpy()):
        prize_e = e_prizes[i]
        if prize_e <= cost_e:
            mapping_e[len(edges)] = i
            edges.append((src, dst))
            costs.append(cost_e - prize_e)
=======
    num_clusters: int = 1,
) -> Tuple[Data, str]:
    # skip PCST for bad graphs
    booly = data.edge_attr is None or data.edge_attr.numel() == 0
    booly = booly or data.x is None or data.x.numel() == 0
    booly = booly or data.edge_index is None or data.edge_index.numel() == 0
    if not booly:
        c = 0.01

        from pcst_fast import pcst_fast

        root = -1
        pruning = 'gw'
        verbosity_level = 0
        if topk > 0:
            n_prizes = torch.nn.CosineSimilarity(dim=-1)(q_emb, data.x)
            topk = min(topk, data.num_nodes)
            _, topk_n_indices = torch.topk(n_prizes, topk, largest=True)

            n_prizes = torch.zeros_like(n_prizes)
            n_prizes[topk_n_indices] = torch.arange(topk, 0, -1).float()
        else:
            n_prizes = torch.zeros(data.num_nodes)

        if topk_e > 0:
            e_prizes = torch.nn.CosineSimilarity(dim=-1)(q_emb, data.edge_attr)
            topk_e = min(topk_e, e_prizes.unique().size(0))

            topk_e_values, _ = torch.topk(e_prizes.unique(), topk_e,
                                          largest=True)
            e_prizes[e_prizes < topk_e_values[-1]] = 0.0
            last_topk_e_value = topk_e
            for k in range(topk_e):
                indices = e_prizes == topk_e_values[k]
                value = min((topk_e - k) / sum(indices), last_topk_e_value - c)
                e_prizes[indices] = value
                last_topk_e_value = value * (1 - c)
            # reduce the cost of the edges so that at least one edge is chosen
            cost_e = min(cost_e, e_prizes.max().item() * (1 - c / 2))
>>>>>>> a95663c1
        else:
            e_prizes = torch.zeros(data.num_edges)

        costs = []
        edges = []
        virtual_n_prizes = []
        virtual_edges = []
        virtual_costs = []
        mapping_n = {}
        mapping_e = {}
        for i, (src, dst) in enumerate(data.edge_index.t().numpy()):
            prize_e = e_prizes[i]
            if prize_e <= cost_e:
                mapping_e[len(edges)] = i
                edges.append((src, dst))
                costs.append(cost_e - prize_e)
            else:
                virtual_node_id = data.num_nodes + len(virtual_n_prizes)
                mapping_n[virtual_node_id] = i
                virtual_edges.append((src, virtual_node_id))
                virtual_edges.append((virtual_node_id, dst))
                virtual_costs.append(0)
                virtual_costs.append(0)
                virtual_n_prizes.append(prize_e - cost_e)

        prizes = np.concatenate([n_prizes, np.array(virtual_n_prizes)])
        num_edges = len(edges)
        if len(virtual_costs) > 0:
            costs = np.array(costs + virtual_costs)
            edges = np.array(edges + virtual_edges)

        vertices, edges = pcst_fast(edges, prizes, costs, root, num_clusters,
                                    pruning, verbosity_level)

        selected_nodes = vertices[vertices < data.num_nodes]
        selected_edges = [mapping_e[e] for e in edges if e < num_edges]
        virtual_vertices = vertices[vertices >= data.num_nodes]
        if len(virtual_vertices) > 0:
            virtual_vertices = vertices[vertices >= data.num_nodes]
            virtual_edges = [mapping_n[i] for i in virtual_vertices]
            selected_edges = np.array(selected_edges + virtual_edges)

        edge_index = data.edge_index[:, selected_edges]
        selected_nodes = np.unique(
            np.concatenate(
                [selected_nodes, edge_index[0].numpy(),
                 edge_index[1].numpy()]))

        n = textual_nodes.iloc[selected_nodes]
        e = textual_edges.iloc[selected_edges]
    else:
        n = textual_nodes
        e = textual_edges
    desc = n.to_csv(index=False) + '\n' + e.to_csv(
        index=False, columns=['src', 'edge_attr', 'dst'])

    mapping = {n: i for i, n in enumerate(selected_nodes.tolist())}
    src = [mapping[i] for i in edge_index[0].tolist()]
    dst = [mapping[i] for i in edge_index[1].tolist()]

    # HACK Added so that the subset of nodes and edges selected can be tracked
    if save_idx:
        node_idx = np.array(data.node_idx)[selected_nodes]
        edge_idx = np.array(data.edge_idx)[selected_edges]

    data = Data(
        x=data.x[selected_nodes],
        edge_index=torch.tensor([src, dst]).to(torch.long),
        edge_attr=data.edge_attr[selected_edges],
    )
    if save_idx:
        data['node_idx'] = node_idx
        data['edge_idx'] = edge_idx

    return data, desc


<<<<<<< HEAD
def preprocess_triplet(triplet: TripletLike) -> TripletLike:
    h, r, t = triplet
    return str(h).lower(), str(r).lower(), str(t).lower()


class WebQSPDataset(InMemoryDataset):
    r"""The WebQuestionsSP dataset of the `"The Value of Semantic Parse
    Labeling for Knowledge Base Question Answering"
    <https://aclanthology.org/P16-2033/>`_ paper.
=======
class KGQABaseDataset(InMemoryDataset):
    r"""Base class for the 2 KGQA datasets used in `"Reasoning on Graphs:
    Faithful and Interpretable Large Language Model Reasoning"
    <https://arxiv.org/pdf/2310.01061>`_ paper.
>>>>>>> a95663c1

    Args:
        dataset_name (str): HuggingFace `dataset` name.
        root (str): Root directory where the dataset should be saved.
        split (str, optional): If :obj:`"train"`, loads the training dataset.
            If :obj:`"val"`, loads the validation dataset.
            If :obj:`"test"`, loads the test dataset. (default: :obj:`"train"`)
        force_reload (bool, optional): Whether to re-process the dataset.
            (default: :obj:`False`)
        limit (int, optional): Construct only the first n samples.
            Defaults to -1 to construct all samples.
        verbose (bool, optional): Whether to print output. Defaults to False.
        use_pcst (bool, optional): Whether to preprocess the dataset's graph
            with PCST or return the full graphs. (default: :obj:`True`)
    """
    def __init__(
        self,
        dataset_name: str,
        root: str,
        split: str = "train",
        force_reload: bool = False,
        limit: int = -1,
        verbose: bool = False,
        use_pcst: bool = True,
        use_cwq: bool = True,
    ) -> None:
<<<<<<< HEAD
        self.limit = limit
        self.split = split
=======
        self.dataset_name = dataset_name
>>>>>>> a95663c1
        self.use_pcst = use_pcst
        # TODO Confirm why the dependency checks and device setting were removed here # noqa
        '''
        self.device = torch.device(
            "cuda" if torch.cuda.is_available() else "cpu")
        self._check_dependencies()
        '''
        self.verbose = verbose
        self.force_reload = force_reload
        super().__init__(root, force_reload=force_reload)

        if split not in set(self.raw_file_names):
            raise ValueError(f"Invalid 'split' argument (got {split})")

        self._load_raw_data()
        self.load(self.processed_paths[0] + "_" * (self.limit >= 0))

    '''
    def _check_dependencies(self) -> None:
        missing_str_list = []
        if not WITH_PCST:
            missing_str_list.append('pcst_fast')
        if not WITH_DATASETS:
            missing_str_list.append('datasets')
        if not WITH_PANDAS:
            missing_str_list.append('pandas')
        if len(missing_str_list) > 0:
            missing_str = ' '.join(missing_str_list)
            error_out = f"`pip install {missing_str}` to use this dataset."
            raise ImportError(error_out)
    '''

    @property
    def raw_file_names(self) -> List[str]:
        return ["train", "val", "test"]

    @property
    def processed_file_names(self) -> List[str]:
        file_lst = [
            "train_data.pt",
            "val_data.pt",
            "test_data.pt",
            "pre_filter.pt",
            "pre_transform.pt",
            "large_graph_indexer",
        ]
        split_idx = self.raw_file_names.index(self.split)
        split_file = file_lst.pop(split_idx)
        file_lst.insert(0, split_file)
        file_lst[-1] += f"_{self.split}"
        return file_lst

    def _save_raw_data(self, dataset) -> None:
        for i, split in enumerate(self.raw_file_names):
            # edge case
            if split == "val":
                split = "validation"
            dataset[split].save_to_disk(self.raw_paths[i])

    def _load_raw_data(self) -> None:
        import datasets
        if not hasattr(self, "raw_dataset"):
            self.raw_dataset = datasets.load_from_disk(
                self.raw_paths[self.raw_file_names.index(self.split)])

        if self.limit >= 0:
            self.raw_dataset = self.raw_dataset.select(
                range(min(self.limit, len(self.raw_dataset))))

    def download(self) -> None:
        import datasets
<<<<<<< HEAD

        dataset = datasets.load_dataset("rmanluo/RoG-webqsp")
        self._save_raw_data(dataset)
        self.raw_dataset = dataset[self.split]

    def _get_trips(self) -> Iterator[TripletLike]:
        return chain.from_iterable(
            iter(ds["graph"]) for ds in self.raw_dataset)

    def _build_graph(self) -> None:
        trips = self._get_trips()
        self.indexer: LargeGraphIndexer = LargeGraphIndexer.from_triplets(
            trips, pre_transform=preprocess_triplet)

        # Nodes:
        nodes = self.indexer.get_unique_node_features()
        x = self.model.encode(
            nodes,  # type: ignore
            batch_size=256,
            output_device='cpu')
        self.indexer.add_node_feature(new_feature_name="x", new_feature_vals=x)

        # Edges:
        edges = self.indexer.get_unique_edge_features(
            feature_name=EDGE_RELATION)
        edge_attr = self.model.encode(
            edges,  # type: ignore
            batch_size=256,
            output_device='cpu')
        self.indexer.add_edge_feature(
            new_feature_name="edge_attr",
            new_feature_vals=edge_attr,
            map_from_feature=EDGE_RELATION,
        )

        print("Saving graph...")
        self.indexer.save(self.processed_paths[-1])

    def _retrieve_subgraphs(self) -> None:
        print("Encoding questions...")
        self.questions = [str(ds["question"]) for ds in self.raw_dataset]
        q_embs = self.model.encode(self.questions, batch_size=256,
                                   output_device='cpu')

        del self.model
        gc.collect()
        torch.cuda.empty_cache()
        list_of_graphs = []
        print("Retrieving subgraphs...")
        textual_nodes = self.textual_nodes
        textual_edges = self.textual_edges
        graph_gen = get_features_for_triplets_groups(
            self.indexer, (ds['graph'] for ds in self.raw_dataset),
            pre_transform=preprocess_triplet, verbose=self.verbose)

        for index in tqdm(range(len(self.raw_dataset)),
                          disable=not self.verbose):
            data_i = self.raw_dataset[index]
            graph = next(graph_gen)
            textual_nodes = self.textual_nodes.iloc[
                graph["node_idx"]].reset_index()
            textual_edges = self.textual_edges.iloc[
                graph["edge_idx"]].reset_index()
            pcst_subgraph, desc = retrieval_via_pcst(
                graph,
                q_embs[index],
                textual_nodes,
                textual_edges,
                topk=3,
                topk_e=5,
                cost_e=0.5,
                override=not self.use_pcst,
=======
        import pandas as pd

        datasets = datasets.load_dataset(self.dataset_name)

        device = torch.device('cuda' if torch.cuda.is_available() else 'cpu')
        model_name = 'sentence-transformers/all-roberta-large-v1'
        model = SentenceTransformer(model_name).to(device)
        model.eval()

        for dataset, path in zip(
            [datasets['train'], datasets['validation'], datasets['test']],
                self.processed_paths,
        ):
            questions = [example["question"] for example in dataset]
            question_embs = model.encode(
                questions,
                batch_size=256,
                output_device='cpu',
>>>>>>> a95663c1
            )
            question = f"Question: {data_i['question']}\nAnswer: "
            label = ("|").join(data_i["answer"]).lower()

<<<<<<< HEAD
            pcst_subgraph["question"] = question
            pcst_subgraph["label"] = label
            pcst_subgraph["desc"] = desc
            list_of_graphs.append(pcst_subgraph.to("cpu"))
        print("Saving subgraphs...")
        self.save(list_of_graphs,
                  self.processed_paths[0] + "_" * (self.limit >= 0))

    def process(self) -> None:
        from pandas import DataFrame
        self._load_raw_data()

        device = torch.device("cuda" if torch.cuda.is_available() else "cpu")
        self.model = SentenceTransformer(
            'sentence-transformers/all-roberta-large-v1').to(device)
        self.model.eval()
        if self.force_reload or not os.path.exists(self.processed_paths[-1]):
            print("Encoding graph...")
            self._build_graph()
        else:
            print("Loading graph...")
            self.indexer = LargeGraphIndexer.from_disk(
                self.processed_paths[-1])
        self.textual_nodes = DataFrame.from_dict(
            {"node_attr": self.indexer.get_node_features()})
        self.textual_nodes["node_id"] = self.textual_nodes.index
        self.textual_nodes = self.textual_nodes[["node_id", "node_attr"]]
        self.textual_edges = DataFrame(self.indexer.get_edge_features(),
                                       columns=["src", "edge_attr", "dst"])
        self.textual_edges["src"] = [
            self.indexer._nodes[h] for h in self.textual_edges["src"]
        ]
        self.textual_edges["dst"] = [
            self.indexer._nodes[h] for h in self.textual_edges["dst"]
        ]
        self._retrieve_subgraphs()

        gc.collect()
        torch.cuda.empty_cache()
=======
            data_list = []
            for i, example in enumerate(tqdm(dataset)):
                raw_nodes: Dict[str, int] = {}
                raw_edges = []
                for tri in example["graph"]:
                    h, r, t = tri
                    h = h.lower()
                    t = t.lower()
                    if h not in raw_nodes:
                        raw_nodes[h] = len(raw_nodes)
                    if t not in raw_nodes:
                        raw_nodes[t] = len(raw_nodes)
                    raw_edges.append({
                        "src": raw_nodes[h],
                        "edge_attr": r,
                        "dst": raw_nodes[t]
                    })
                nodes = pd.DataFrame([{
                    "node_id": v,
                    "node_attr": k,
                } for k, v in raw_nodes.items()],
                                     columns=["node_id", "node_attr"])
                edges = pd.DataFrame(raw_edges,
                                     columns=["src", "edge_attr", "dst"])

                nodes.node_attr = nodes.node_attr.fillna("")
                x = model.encode(
                    nodes.node_attr.tolist(),
                    batch_size=256,
                    output_device='cpu',
                )
                edge_attr = model.encode(
                    edges.edge_attr.tolist(),
                    batch_size=256,
                    output_device='cpu',
                )
                edge_index = torch.tensor([
                    edges.src.tolist(),
                    edges.dst.tolist(),
                ], dtype=torch.long)

                question = f"Question: {example['question']}\nAnswer: "
                label = ('|').join(example['answer']).lower()
                data = Data(
                    x=x,
                    edge_index=edge_index,
                    edge_attr=edge_attr,
                )
                if self.use_pcst and len(nodes) > 0 and len(edges) > 0:
                    data, desc = retrieval_via_pcst(
                        data,
                        question_embs[i],
                        nodes,
                        edges,
                    )
                else:
                    desc = nodes.to_csv(index=False) + "\n" + edges.to_csv(
                        index=False,
                        columns=["src", "edge_attr", "dst"],
                    )

                data.question = question
                data.label = label
                data.desc = desc
                data_list.append(data)

            self.save(data_list, path)


class WebQSPDataset(KGQABaseDataset):
    r"""The WebQuestionsSP dataset of the `"The Value of Semantic Parse
    Labeling for Knowledge Base Question Answering"
    <https://aclanthology.org/P16-2033/>`_ paper.

    Args:
        root (str): Root directory where the dataset should be saved.
        split (str, optional): If :obj:`"train"`, loads the training dataset.
            If :obj:`"val"`, loads the validation dataset.
            If :obj:`"test"`, loads the test dataset. (default: :obj:`"train"`)
        force_reload (bool, optional): Whether to re-process the dataset.
            (default: :obj:`False`)
        use_pcst (bool, optional): Whether to preprocess the dataset's graph
            with PCST or return the full graphs. (default: :obj:`True`)
    """
    def __init__(self, root: str, split: str = "train",
                 force_reload: bool = False, use_pcst: bool = True) -> None:
        dataset_name = 'rmanluo/RoG-webqsp'
        super().__init__(dataset_name, root, split, force_reload, use_pcst)


class CWQDataset(KGQABaseDataset):
    r"""The ComplexWebQuestions (CWQ) dataset of the `"The Web as a
    Knowledge-base forAnswering Complex Questions"
    <https://arxiv.org/pdf/1803.06643>`_ paper.

    Args:
        root (str): Root directory where the dataset should be saved.
        split (str, optional): If :obj:`"train"`, loads the training dataset.
            If :obj:`"val"`, loads the validation dataset.
            If :obj:`"test"`, loads the test dataset. (default: :obj:`"train"`)
        force_reload (bool, optional): Whether to re-process the dataset.
            (default: :obj:`False`)
        use_pcst (bool, optional): Whether to preprocess the dataset's graph
            with PCST or return the full graphs. (default: :obj:`True`)
    """
    def __init__(self, root: str, split: str = "train",
                 force_reload: bool = False, use_pcst: bool = True) -> None:
        dataset_name = 'rmanluo/RoG-cwq'
        super().__init__(dataset_name, root, split, force_reload, use_pcst)
>>>>>>> a95663c1
<|MERGE_RESOLUTION|>--- conflicted
+++ resolved
@@ -29,67 +29,9 @@
     topk: int = 3,
     topk_e: int = 5,
     cost_e: float = 0.5,
-<<<<<<< HEAD
-    save_idx: bool = False,
-    override: bool = False,
-) -> Tuple[Data, str]:
-    c = 0.01
-    if len(textual_nodes) == 0 or len(textual_edges) == 0 or override:
-        desc = textual_nodes.to_csv(index=False) + "\n" + textual_edges.to_csv(
-            index=False,
-            columns=["src", "edge_attr", "dst"],
-        )
-        return data, desc
-
-    from pcst_fast import pcst_fast
-
-    root = -1
-    num_clusters = 1
-    pruning = 'gw'
-    verbosity_level = 0
-    if topk > 0:
-        n_prizes = torch.nn.CosineSimilarity(dim=-1)(q_emb, data.x)
-        topk = min(topk, data.num_nodes)
-        _, topk_n_indices = torch.topk(n_prizes, topk, largest=True)
-
-        n_prizes = torch.zeros_like(n_prizes)
-        n_prizes[topk_n_indices] = torch.arange(topk, 0, -1).float()
-    else:
-        n_prizes = torch.zeros(data.num_nodes)
-
-    if topk_e > 0:
-        e_prizes = torch.nn.CosineSimilarity(dim=-1)(q_emb, data.edge_attr)
-        topk_e = min(topk_e, e_prizes.unique().size(0))
-
-        topk_e_values, _ = torch.topk(e_prizes.unique(), topk_e, largest=True)
-        e_prizes[e_prizes < topk_e_values[-1]] = 0.0
-        last_topk_e_value = topk_e
-        for k in range(topk_e):
-            indices = e_prizes == topk_e_values[k]
-            value = min((topk_e - k) / sum(indices), last_topk_e_value - c)
-            e_prizes[indices] = value
-            last_topk_e_value = value * (1 - c)
-        # reduce the cost of the edges such that at least one edge is selected
-        cost_e = min(cost_e, e_prizes.max().item() * (1 - c / 2))
-    else:
-        e_prizes = torch.zeros(data.num_edges)
-
-    costs = []
-    edges = []
-    virtual_n_prizes = []
-    virtual_edges = []
-    virtual_costs = []
-    mapping_n = {}
-    mapping_e = {}
-    for i, (src, dst) in enumerate(data.edge_index.t().numpy()):
-        prize_e = e_prizes[i]
-        if prize_e <= cost_e:
-            mapping_e[len(edges)] = i
-            edges.append((src, dst))
-            costs.append(cost_e - prize_e)
-=======
     num_clusters: int = 1,
 ) -> Tuple[Data, str]:
+
     # skip PCST for bad graphs
     booly = data.edge_attr is None or data.edge_attr.numel() == 0
     booly = booly or data.x is None or data.x.numel() == 0
@@ -127,7 +69,6 @@
                 last_topk_e_value = value * (1 - c)
             # reduce the cost of the edges so that at least one edge is chosen
             cost_e = min(cost_e, e_prizes.max().item() * (1 - c / 2))
->>>>>>> a95663c1
         else:
             e_prizes = torch.zeros(data.num_edges)
 
@@ -189,38 +130,31 @@
     dst = [mapping[i] for i in edge_index[1].tolist()]
 
     # HACK Added so that the subset of nodes and edges selected can be tracked
-    if save_idx:
-        node_idx = np.array(data.node_idx)[selected_nodes]
-        edge_idx = np.array(data.edge_idx)[selected_edges]
+    node_idx = np.array(data.node_idx)[selected_nodes]
+    edge_idx = np.array(data.edge_idx)[selected_edges]
 
     data = Data(
         x=data.x[selected_nodes],
         edge_index=torch.tensor([src, dst]).to(torch.long),
         edge_attr=data.edge_attr[selected_edges],
     )
-    if save_idx:
-        data['node_idx'] = node_idx
-        data['edge_idx'] = edge_idx
+
+    # HACK Added so that the subset of nodes and edges selected can be tracked
+    data['node_idx'] = node_idx
+    data['edge_idx'] = edge_idx
 
     return data, desc
 
 
-<<<<<<< HEAD
 def preprocess_triplet(triplet: TripletLike) -> TripletLike:
     h, r, t = triplet
     return str(h).lower(), str(r).lower(), str(t).lower()
 
 
-class WebQSPDataset(InMemoryDataset):
-    r"""The WebQuestionsSP dataset of the `"The Value of Semantic Parse
-    Labeling for Knowledge Base Question Answering"
-    <https://aclanthology.org/P16-2033/>`_ paper.
-=======
 class KGQABaseDataset(InMemoryDataset):
     r"""Base class for the 2 KGQA datasets used in `"Reasoning on Graphs:
     Faithful and Interpretable Large Language Model Reasoning"
     <https://arxiv.org/pdf/2310.01061>`_ paper.
->>>>>>> a95663c1
 
     Args:
         dataset_name (str): HuggingFace `dataset` name.
@@ -230,8 +164,6 @@
             If :obj:`"test"`, loads the test dataset. (default: :obj:`"train"`)
         force_reload (bool, optional): Whether to re-process the dataset.
             (default: :obj:`False`)
-        limit (int, optional): Construct only the first n samples.
-            Defaults to -1 to construct all samples.
         verbose (bool, optional): Whether to print output. Defaults to False.
         use_pcst (bool, optional): Whether to preprocess the dataset's graph
             with PCST or return the full graphs. (default: :obj:`True`)
@@ -242,19 +174,14 @@
         root: str,
         split: str = "train",
         force_reload: bool = False,
-        limit: int = -1,
         verbose: bool = False,
         use_pcst: bool = True,
         use_cwq: bool = True,
     ) -> None:
-<<<<<<< HEAD
-        self.limit = limit
         self.split = split
-=======
         self.dataset_name = dataset_name
->>>>>>> a95663c1
         self.use_pcst = use_pcst
-        # TODO Confirm why the dependency checks and device setting were removed here # noqa
+        # TODO Confirm with @riship why the dependency checks and device setting were removed here # noqa
         '''
         self.device = torch.device(
             "cuda" if torch.cuda.is_available() else "cpu")
@@ -265,11 +192,11 @@
         super().__init__(root, force_reload=force_reload)
 
         if split not in set(self.raw_file_names):
-            raise ValueError(f"Invalid 'split' argument (got {split})")
-
-        self._load_raw_data()
+            raise ValueError(f"Invalid 'split' argument (got {split})")        
+
         self.load(self.processed_paths[0] + "_" * (self.limit >= 0))
 
+    # TODO Confirm with @riship why the dependency checks and device setting were removed here # noqa
     '''
     def _check_dependencies(self) -> None:
         missing_str_list = []
@@ -287,52 +214,43 @@
 
     @property
     def raw_file_names(self) -> List[str]:
-        return ["train", "val", "test"]
+        return ["raw.pt"]
+
+
+    @property
+    def _processed_split_file_names(self) -> List[str]:
+        return ["train_data.pt", "val_data.pt", "test_data.pt"]
 
     @property
     def processed_file_names(self) -> List[str]:
-        file_lst = [
-            "train_data.pt",
-            "val_data.pt",
-            "test_data.pt",
-            "pre_filter.pt",
-            "pre_transform.pt",
-            "large_graph_indexer",
-        ]
-        split_idx = self.raw_file_names.index(self.split)
-        split_file = file_lst.pop(split_idx)
-        file_lst.insert(0, split_file)
-        file_lst[-1] += f"_{self.split}"
-        return file_lst
-
-    def _save_raw_data(self, dataset) -> None:
-        for i, split in enumerate(self.raw_file_names):
-            # edge case
-            if split == "val":
-                split = "validation"
-            dataset[split].save_to_disk(self.raw_paths[i])
-
-    def _load_raw_data(self) -> None:
-        import datasets
-        if not hasattr(self, "raw_dataset"):
-            self.raw_dataset = datasets.load_from_disk(
-                self.raw_paths[self.raw_file_names.index(self.split)])
-
-        if self.limit >= 0:
-            self.raw_dataset = self.raw_dataset.select(
-                range(min(self.limit, len(self.raw_dataset))))
+        return self._processed_split_file_names + ["large_graph_indexer"]
 
     def download(self) -> None:
         import datasets
-<<<<<<< HEAD
-
-        dataset = datasets.load_dataset("rmanluo/RoG-webqsp")
-        self._save_raw_data(dataset)
-        self.raw_dataset = dataset[self.split]
+        self.raw_dataset = datasets.load_dataset(self.dataset_name)
+
+        # TODO: @riship should this be done in the base class?
+        # Assert that the dataset contains the required splits
+        self.required_splits = ['train', 'validation', 'test']
+        assert all(split in self.raw_dataset for split in self.required_splits), \
+            f"Dataset '{self.dataset_name}' is missing required splits: {self.required_splits}"
+
+        datasets.save_to_disk(self.raw_dataset, self.raw_paths[0])
 
     def _get_trips(self) -> Iterator[TripletLike]:
-        return chain.from_iterable(
-            iter(ds["graph"]) for ds in self.raw_dataset)
+        # Iterate over each element's graph in each split of the dataset
+        # Using chain to lazily iterate without storing all trips in memory
+        split_iterators = []
+        
+        for split in self.required_splits:
+            # Create an iterator for each element's graph in the current split
+            # Skip splits that don't exist in the dataset
+            if split in self.raw_dataset:
+                split_graphs = (element['graph'] for element in self.raw_dataset[split])
+                split_iterators.append(chain.from_iterable(split_graphs))
+        
+        # Chain all split iterators together
+        return chain.from_iterable(split_iterators)
 
     def _build_graph(self) -> None:
         trips = self._get_trips()
@@ -362,81 +280,62 @@
 
         print("Saving graph...")
         self.indexer.save(self.processed_paths[-1])
-
+    
     def _retrieve_subgraphs(self) -> None:
-        print("Encoding questions...")
-        self.questions = [str(ds["question"]) for ds in self.raw_dataset]
-        q_embs = self.model.encode(self.questions, batch_size=256,
+        for split_name, dataset, path in zip(
+            self.required_splits,
+            [self.raw_dataset[split] for split in self.required_splits],
+            self.processed_paths,
+        ):
+            print(f"Processing {split_name} split...")
+
+            print("Encoding questions...")
+            split_questions = [str(element['question']) for element in dataset]
+            split_q_embs = self.model.encode(split_questions, batch_size=256,
                                    output_device='cpu')
 
-        del self.model
-        gc.collect()
-        torch.cuda.empty_cache()
-        list_of_graphs = []
-        print("Retrieving subgraphs...")
-        textual_nodes = self.textual_nodes
-        textual_edges = self.textual_edges
-        graph_gen = get_features_for_triplets_groups(
-            self.indexer, (ds['graph'] for ds in self.raw_dataset),
-            pre_transform=preprocess_triplet, verbose=self.verbose)
-
-        for index in tqdm(range(len(self.raw_dataset)),
-                          disable=not self.verbose):
-            data_i = self.raw_dataset[index]
-            graph = next(graph_gen)
-            textual_nodes = self.textual_nodes.iloc[
-                graph["node_idx"]].reset_index()
-            textual_edges = self.textual_edges.iloc[
-                graph["edge_idx"]].reset_index()
-            pcst_subgraph, desc = retrieval_via_pcst(
-                graph,
-                q_embs[index],
-                textual_nodes,
-                textual_edges,
-                topk=3,
-                topk_e=5,
-                cost_e=0.5,
-                override=not self.use_pcst,
-=======
-        import pandas as pd
-
-        datasets = datasets.load_dataset(self.dataset_name)
+            print("Retrieving subgraphs...")
+            results_graphs = []
+            graph_gen = get_features_for_triplets_groups(
+                self.indexer, (element['graph'] for element in dataset),
+                pre_transform=preprocess_triplet, verbose=self.verbose)
+
+            for index in tqdm(range(len(dataset)),
+                            disable=not self.verbose):
+                data_i = dataset[index]
+                graph = next(graph_gen)
+                textual_nodes = self.textual_nodes.iloc[
+                    graph["node_idx"]].reset_index()
+                textual_edges = self.textual_edges.iloc[
+                    graph["edge_idx"]].reset_index()
+                if self.use_pcst and len(textual_nodes) > 0 and len(textual_edges) > 0:
+                    pcst_subgraph, desc = retrieval_via_pcst(
+                        graph,
+                        split_q_embs[index],
+                        textual_nodes,
+                        textual_edges,
+                    )
+                else:
+                    desc = textual_nodes.to_csv(index=False) + "\n" + textual_edges.to_csv(
+                        index=False,
+                        columns=["src", "edge_attr", "dst"],
+                    )
+                question = f"Question: {data_i['question']}\nAnswer: "
+                label = ("|").join(data_i["answer"]).lower()
+
+                pcst_subgraph["question"] = question
+                pcst_subgraph["label"] = label
+                pcst_subgraph["desc"] = desc
+                results_graphs.append(pcst_subgraph.to("cpu"))
+            print("Saving subgraphs...")
+            self.save(results_graphs, path)
+
+    def process(self) -> None:
+        from pandas import DataFrame
 
         device = torch.device('cuda' if torch.cuda.is_available() else 'cpu')
         model_name = 'sentence-transformers/all-roberta-large-v1'
-        model = SentenceTransformer(model_name).to(device)
-        model.eval()
-
-        for dataset, path in zip(
-            [datasets['train'], datasets['validation'], datasets['test']],
-                self.processed_paths,
-        ):
-            questions = [example["question"] for example in dataset]
-            question_embs = model.encode(
-                questions,
-                batch_size=256,
-                output_device='cpu',
->>>>>>> a95663c1
-            )
-            question = f"Question: {data_i['question']}\nAnswer: "
-            label = ("|").join(data_i["answer"]).lower()
-
-<<<<<<< HEAD
-            pcst_subgraph["question"] = question
-            pcst_subgraph["label"] = label
-            pcst_subgraph["desc"] = desc
-            list_of_graphs.append(pcst_subgraph.to("cpu"))
-        print("Saving subgraphs...")
-        self.save(list_of_graphs,
-                  self.processed_paths[0] + "_" * (self.limit >= 0))
-
-    def process(self) -> None:
-        from pandas import DataFrame
-        self._load_raw_data()
-
-        device = torch.device("cuda" if torch.cuda.is_available() else "cpu")
-        self.model = SentenceTransformer(
-            'sentence-transformers/all-roberta-large-v1').to(device)
+        self.model = SentenceTransformer(model_name).to(device)
         self.model.eval()
         if self.force_reload or not os.path.exists(self.processed_paths[-1]):
             print("Encoding graph...")
@@ -461,76 +360,6 @@
 
         gc.collect()
         torch.cuda.empty_cache()
-=======
-            data_list = []
-            for i, example in enumerate(tqdm(dataset)):
-                raw_nodes: Dict[str, int] = {}
-                raw_edges = []
-                for tri in example["graph"]:
-                    h, r, t = tri
-                    h = h.lower()
-                    t = t.lower()
-                    if h not in raw_nodes:
-                        raw_nodes[h] = len(raw_nodes)
-                    if t not in raw_nodes:
-                        raw_nodes[t] = len(raw_nodes)
-                    raw_edges.append({
-                        "src": raw_nodes[h],
-                        "edge_attr": r,
-                        "dst": raw_nodes[t]
-                    })
-                nodes = pd.DataFrame([{
-                    "node_id": v,
-                    "node_attr": k,
-                } for k, v in raw_nodes.items()],
-                                     columns=["node_id", "node_attr"])
-                edges = pd.DataFrame(raw_edges,
-                                     columns=["src", "edge_attr", "dst"])
-
-                nodes.node_attr = nodes.node_attr.fillna("")
-                x = model.encode(
-                    nodes.node_attr.tolist(),
-                    batch_size=256,
-                    output_device='cpu',
-                )
-                edge_attr = model.encode(
-                    edges.edge_attr.tolist(),
-                    batch_size=256,
-                    output_device='cpu',
-                )
-                edge_index = torch.tensor([
-                    edges.src.tolist(),
-                    edges.dst.tolist(),
-                ], dtype=torch.long)
-
-                question = f"Question: {example['question']}\nAnswer: "
-                label = ('|').join(example['answer']).lower()
-                data = Data(
-                    x=x,
-                    edge_index=edge_index,
-                    edge_attr=edge_attr,
-                )
-                if self.use_pcst and len(nodes) > 0 and len(edges) > 0:
-                    data, desc = retrieval_via_pcst(
-                        data,
-                        question_embs[i],
-                        nodes,
-                        edges,
-                    )
-                else:
-                    desc = nodes.to_csv(index=False) + "\n" + edges.to_csv(
-                        index=False,
-                        columns=["src", "edge_attr", "dst"],
-                    )
-
-                data.question = question
-                data.label = label
-                data.desc = desc
-                data_list.append(data)
-
-            self.save(data_list, path)
-
-
 class WebQSPDataset(KGQABaseDataset):
     r"""The WebQuestionsSP dataset of the `"The Value of Semantic Parse
     Labeling for Knowledge Base Question Answering"
@@ -570,5 +399,4 @@
     def __init__(self, root: str, split: str = "train",
                  force_reload: bool = False, use_pcst: bool = True) -> None:
         dataset_name = 'rmanluo/RoG-cwq'
-        super().__init__(dataset_name, root, split, force_reload, use_pcst)
->>>>>>> a95663c1
+        super().__init__(dataset_name, root, split, force_reload, use_pcst)